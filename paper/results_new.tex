--- conflicted
+++ resolved
@@ -80,12 +80,7 @@
 ``Wild West.'' Phishing sites, honeypots, and compromised onion sites further
 contribute to this perception.
 
-<<<<<<< HEAD
 Although our interviewees tended to evaluate Onion links as safer than corresponding websites (8 vs. 4 participants), 6 people stressed that you need to be careful while using onion services. Five interviewees expressed lack of trust towards OS  and one even frustration.  Two interviewees mentioned that websites cannot identify you as the general advantage of onion services but one of these participants plus 2 others draw attention to the fact that websites actually can determine your identity if you write down your personal details as well as if you log in into any private accounts while using OS. Moreover, 1 interview participant (P10) claimed that using onion links may influence the usability of their ‘normal’ corresponding websites – he shared a story in which he postulated that his Facebook account had been flagged for suspicious activity and then was deactivated because he had logged in through Tor browser.  Nevertheless, P10 did not get any explanation from Facebook administrators. These interview participants did not realize that while the company indeed
-=======
-
-Although our interviewees tended to evaluate Onion links as safer than corresponding websites (8 vs. 4 participants), 6 people stressed that you need to be careful while using onion services.  Five interviewees expressed lack of trust towards OS and one even frustration.  Two interviewees mentioned that websites cannot identify you as the general advantage of onion services but one of these participants plus 2 others draw attention to the fact that websites actually can determine your identity if you write down your personal details as well as if you log in into any private accounts while using OS. Moreover, 1 interview participant (P10) claimed that using onion links may influence the usability of their ‘normal’ corresponding websites – he shared a story in which he postulated that his Facebook account had been flagged for suspicious activity and then was deactivated because he had logged in through Tor browser.  Nevertheless, P10 did not get any explanation from Facebook administrators. These interview participants did not realize that while the company indeed
->>>>>>> 96063887
 knows who is logging in, it does not know Tor users' \textsc{ip} address (and
 hence location) or operating system. On top of that, onion services provide
 end-to-end security and self-authenticating names.  Syverson and Boyce took a
@@ -123,12 +118,11 @@
 other survey \adz{how many} respondents stated that onion domains that are supported by a mnemonic are
 also easier to remember.  
  
-<<<<<<< HEAD
+
  One of the things that remain confusing is the terminology of OS; one interview participant named them as Dark Web, while another one as Hidden Services.  
-=======
+
  Another drawback of OS was identified in the latency and according to 3 participants the access time was too slow. 
-
->>>>>>> 96063887
+ 
 \subsubsection{ Versatility of Onion Services }
 In the survey, we asked about how often our respondents browse onion
 services.  The usage frequency was almost uniformly distributed among our survey
@@ -144,11 +138,8 @@
 Ricochet~\cite{ricochet} and the file sharing application
 OnionShare~\cite{onionshare}, were purpose-built on top of onion services while
 existing \textsc{tcp}-based tools, such as \textsc{ssh}, can transparently use
-<<<<<<< HEAD
-onion addresses instead of traditional \textsc{ip} addresses.  Moreover, Pirate Bay (1), Ricochet (1), Tor Chat (1), Onion Share (1) as well as just Dark Web (1) were all mentioned by interviewees as reasons for using OS.
-=======
 onion addresses instead of traditional \textsc{ip} addresses.  Moreover, Pirate Bay (1/17), Ricochet (1/17), Tor Chat (1/17), Onion Share (1/17) as well as just Dark Web (1/17) were all mentioned by interviewees as reasons for using OS; our analysis of root DNS data corroborates this.  Some of the most common prefixes found in the data include cocaine, freedom, silkroad, alphabay, hosting, bitcoin, which are potentially representative of illicit (dark web) content.
->>>>>>> 96063887
+
 Almost one third
 (29.7\%) of our survey participants used onion services for non-browsing activities at
 least once a week. \mc{do we know what these were?}
@@ -336,11 +327,8 @@
 \label{sec:improve}
 
 \subsubsection{Vanity domains vs. Phishing attacks}
-<<<<<<< HEAD
-The majority of our interview participants (9/17) agreed on the fact that there is a big likelihood of phishing attacks, one of them explained the phenomenon this way: “the two approaches I know from the normal Web still apply here, which is typo-squatting, registering an .onion that's only a slight variation away, or bit-squatting, which is slightly different, but it involves a single or a few bit flips within an .onion address, so that it looks relatively similar.” (P06), while another interview participant showed his solution for this problem: “If you're manually typing it in I suppose they could be a problem, but I primarily cut and paste.” (P16). In three interviewees the anonymous character of OS raised doubt over their security.
-=======
+
 The majority of our interview participants (9/17) agreed on the fact that there is a big likelihood of phishing attacks, one of them explained the phenomenon this way: ``the two approaches I know from the normal Web still apply here, which is typo-squatting, registering an .onion that's only a slight variation away, or bit-squatting, which is slightly different, but it involves a single or a few bit flips within an .onion address, so that it looks relatively similar.'' (P06), while another interview participant showed his solution for this problem: ``If you're manually typing it in I suppose they could be a problem, but I primarily cut and paste.'' (P25). In three interviewees the anonymous character of OS raised doubt over their security.
->>>>>>> 96063887
 
 Phishing remains an issue despite onion services' extra anonymity and security
 properties.  Past work has documented phishing onion sites that transparently
@@ -353,11 +341,8 @@
 facilitate phishing attacks?  If so, what can we do to mitigate the issue?
 
 
-<<<<<<< HEAD
-Ten out of 17 interviewees found the idea of vanity domains as the big usability improvement: “In terms of mnemonics and easier recollection if you can chunk words that are associated with daily life and not just a random. If there's entropy in the stream, there's no way I'm going to remember that more than a few characters.” (P14) and from different perspective, P10 thought of vanity domains as a sort of mapping tool that makes you feel safer and more protected: I think that for people who don't spend a lot of time using those types of services, it definitely gives you a more familiar framework for thinking about where you are on the Internet. If people think ... people have a pretty strange geographic metaphors for navigating the internet, but I think this idea of where are you? Well, I'm at this place I can't even name, I can't say it out loud, I think that can be a barrier for people.“ While 1 person, P17, did not find vanity domains practical and seemed to distrust them: „I don't think it's useful because, you know, only the first ... only some character and it's followed by another random word, so I don't think it's very useful. And phishing can still copy that. They can use more similar upper. I think this not valuable because I think phishing can use a combination (...) I don't think what I can remember is safe now. Even I don't know what my password is or my e-mail is.“ Interestingly, some \adz{how many} survey
-=======
+
 Ten out of 17 interviewees found the idea of vanity domains as the big usability improvement: ``In terms of mnemonics and easier recollection if you can chunk words that are associated with daily life and not just a random. If there's entropy in the stream, there's no way I'm going to remember that more than a few characters.'' (P18) and from different perspective, P10 thought of vanity domains as a sort of mapping tool that makes you feel safer and more protected: ``I think that for people who don't spend a lot of time using those types of services, it definitely gives you a more familiar framework for thinking about where you are on the Internet. If people think ... people have a pretty strange geographic metaphors for navigating the internet, but I think this idea of where are you? Well, I'm at this place I can't even name, I can't say it out loud, I think that can be a barrier for people.'' While 1 person, P26, did not find vanity domains practical and seemed to distrust them: ``I don't think it's useful because, you know, only the first ... only some character and it's followed by another random word, so I don't think it's very useful. And phishing can still copy that. They can use more similar upper. I think this not valuable because I think phishing can use a combination (...) I don't think what I can remember is safe now. Even I don't know what my password is or my e-mail is.'' Interestingly, some \adz{how many} survey
->>>>>>> 96063887
 respondents consider vanity domains economically unfair because wealthy entities
 can afford to generate longer prefixes such as Facebook \mc{explain why in related work}.
 
